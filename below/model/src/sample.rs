--- conflicted
+++ resolved
@@ -22,11 +22,8 @@
     pub netstats: procfs::NetStat,
     pub gpus: Option<gpu_stats::GpuSample>,
     pub ethtool: Option<ethtool::EthtoolStats>,
-<<<<<<< HEAD
-=======
     pub resctrl: Option<resctrlfs::ResctrlSample>,
     pub tc: Option<tc::TcStats>,
->>>>>>> 10d0da63
 }
 
 #[derive(Default, Clone, PartialEq, Debug, Serialize, Deserialize)]
