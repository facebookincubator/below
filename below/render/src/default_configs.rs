// Copyright (c) Facebook, Inc. and its affiliates.
//
// Licensed under the Apache License, Version 2.0 (the "License");
// you may not use this file except in compliance with the License.
// You may obtain a copy of the License at
//
//     http://www.apache.org/licenses/LICENSE-2.0
//
// Unless required by applicable law or agreed to in writing, software
// distributed under the License is distributed on an "AS IS" BASIS,
// WITHOUT WARRANTIES OR CONDITIONS OF ANY KIND, either express or implied.
// See the License for the specific language governing permissions and
// limitations under the License.

use model::SingleCgroupModelFieldId;
use model::SingleProcessModelFieldId;
use RenderFormat::Duration;
use RenderFormat::MaxOrDuration;
use RenderFormat::MaxOrReadableSize;
use RenderFormat::PageReadableSize;
use RenderFormat::Precision;
use RenderFormat::ReadableSize;
use RenderFormat::SectorReadableSize;

use super::*;

impl HasRenderConfig for model::SingleCgroupModel {
    fn get_render_config_builder(field_id: &Self::FieldId) -> RenderConfigBuilder {
        use model::SingleCgroupModelFieldId::*;
        let rc = RenderConfigBuilder::new();
        match field_id {
            Name => rc.title("Name").width(50),
            FullPath => rc.title("Full Path").width(50),
            InodeNumber => rc.title("Inode Number"),
            Cpu(field_id) => model::CgroupCpuModel::get_render_config_builder(field_id),
            Io(field_id) => model::CgroupIoModel::get_render_config_builder(field_id),
            IoDetails(field_id) => {
                model::CgroupIoModel::get_render_config_builder(&field_id.subquery_id)
            }
            Mem(field_id) => model::CgroupMemoryModel::get_render_config_builder(field_id),
            Pressure(field_id) => model::CgroupPressureModel::get_render_config_builder(field_id),
            CgroupStat(field_id) => model::CgroupStatModel::get_render_config_builder(field_id),
            MemNuma(field_id) => {
                model::CgroupMemoryNumaModel::get_render_config_builder(&field_id.subquery_id)
            }
            Props(field_id) => model::CgroupProperties::get_render_config_builder(field_id),
        }
    }
}

impl HasRenderConfigForDump for model::SingleCgroupModel {
    fn get_render_config_for_dump(field_id: &SingleCgroupModelFieldId) -> RenderConfig {
        use common::util::get_prefix;
        use model::CgroupCpuModelFieldId::ThrottledPct;
        use model::CgroupIoModelFieldId::CostIndebtPct;
        use model::CgroupIoModelFieldId::CostIndelayPct;
        use model::CgroupIoModelFieldId::CostUsagePct;
        use model::CgroupIoModelFieldId::CostWaitPct;
        use model::CgroupIoModelFieldId::DbytesPerSec;
        use model::CgroupIoModelFieldId::DiosPerSec;
        use model::CgroupIoModelFieldId::RbytesPerSec;
        use model::CgroupIoModelFieldId::RiosPerSec;
        use model::CgroupIoModelFieldId::RwbytesPerSec;
        use model::CgroupIoModelFieldId::WbytesPerSec;
        use model::CgroupIoModelFieldId::WiosPerSec;
        use model::CgroupMemoryModelFieldId::Anon;
        use model::CgroupMemoryModelFieldId::File;
        use model::CgroupMemoryModelFieldId::Pgactivate;
        use model::CgroupMemoryModelFieldId::Pgdeactivate;
        use model::CgroupMemoryModelFieldId::Pgfault;
        use model::CgroupMemoryModelFieldId::Pglazyfree;
        use model::CgroupMemoryModelFieldId::Pglazyfreed;
        use model::CgroupMemoryModelFieldId::Pgmajfault;
        use model::CgroupMemoryModelFieldId::Pgrefill;
        use model::CgroupMemoryModelFieldId::Pgscan;
        use model::CgroupMemoryModelFieldId::Pgsteal;
        use model::CgroupMemoryModelFieldId::Shmem;
        use model::CgroupMemoryModelFieldId::Slab;
        use model::CgroupMemoryModelFieldId::Sock;
        use model::CgroupMemoryModelFieldId::Swap;
        use model::CgroupMemoryModelFieldId::ThpCollapseAlloc;
        use model::CgroupMemoryModelFieldId::ThpFaultAlloc;
        use model::CgroupMemoryModelFieldId::Total;
        use model::CgroupMemoryModelFieldId::WorkingsetActivateAnon;
        use model::CgroupMemoryModelFieldId::WorkingsetActivateFile;
        use model::CgroupMemoryModelFieldId::WorkingsetNodereclaim;
        use model::CgroupMemoryModelFieldId::WorkingsetRefaultAnon;
        use model::CgroupMemoryModelFieldId::WorkingsetRefaultFile;
        use model::CgroupMemoryModelFieldId::WorkingsetRestoreAnon;
        use model::CgroupMemoryModelFieldId::WorkingsetRestoreFile;
        use model::CgroupMemoryModelFieldId::Zswap;
        use model::CgroupMemoryModelFieldId::Zswapped;
        use model::CgroupPressureModelFieldId::MemoryFullPct;
        use model::CgroupPressureModelFieldId::MemorySomePct;
        use model::SingleCgroupModelFieldId::Cpu;
        use model::SingleCgroupModelFieldId::Io;
        use model::SingleCgroupModelFieldId::Mem;
        use model::SingleCgroupModelFieldId::Name;
        use model::SingleCgroupModelFieldId::Pressure;

        let rc = model::SingleCgroupModel::get_render_config_builder(field_id);
        match field_id {
            Name => rc.indented_prefix(get_prefix(false)),
            Cpu(ThrottledPct) => rc.title("Throttled Pct"),
            Io(RbytesPerSec) => rc.title("RBytes"),
            Io(WbytesPerSec) => rc.title("WBytes"),
            Io(DbytesPerSec) => rc.title("DBytes"),
            Io(RiosPerSec) => rc.title("R I/O"),
            Io(WiosPerSec) => rc.title("W I/O"),
            Io(DiosPerSec) => rc.title("D I/O"),
            Io(RwbytesPerSec) => rc.title("RW Total"),
            Io(CostUsagePct) => rc.title("Cost Usage"),
            Io(CostWaitPct) => rc.title("Cost Wait"),
            Io(CostIndebtPct) => rc.title("Cost Indebt"),
            Io(CostIndelayPct) => rc.title("Cost Indelay"),
            Mem(Total) => rc.title("Mem Total"),
            Mem(Swap) => rc.title("Mem Swap"),
            Mem(Anon) => rc.title("Mem Anon"),
            Mem(File) => rc.title("Mem File"),
            Mem(Slab) => rc.title("Mem Slab"),
            Mem(Sock) => rc.title("Mem Sock"),
            Mem(Shmem) => rc.title("Mem Shmem"),
            Mem(Zswap) => rc.title("Mem Zswap"),
            Mem(Zswapped) => rc.title("Mem Zswapped"),
            Mem(Pgfault) => rc.title("Pgfault"),
            Mem(Pgmajfault) => rc.title("Pgmajfault"),
            Mem(WorkingsetRefaultAnon) => rc.title("Workingset Refault Anon"),
            Mem(WorkingsetRefaultFile) => rc.title("Workingset Refault File"),
            Mem(WorkingsetActivateAnon) => rc.title("Workingset Activate Anon"),
            Mem(WorkingsetActivateFile) => rc.title("Workingset Activate File"),
            Mem(WorkingsetRestoreAnon) => rc.title("Workingset Restore Anon"),
            Mem(WorkingsetRestoreFile) => rc.title("Workingset Restore File"),
            Mem(WorkingsetNodereclaim) => rc.title("Workingset Nodereclaim"),
            Mem(Pgrefill) => rc.title("Pgrefill"),
            Mem(Pgscan) => rc.title("Pgscan"),
            Mem(Pgsteal) => rc.title("Pgsteal"),
            Mem(Pgactivate) => rc.title("Pgactivate"),
            Mem(Pgdeactivate) => rc.title("Pgdeactivate"),
            Mem(Pglazyfree) => rc.title("Pglazyfree"),
            Mem(Pglazyfreed) => rc.title("Pglazyfreed"),
            Mem(ThpFaultAlloc) => rc.title("THP Fault Alloc"),
            Mem(ThpCollapseAlloc) => rc.title("THP Collapse Alloc"),
            Pressure(MemorySomePct) => rc.title("Mem Some Pressure"),
            Pressure(MemoryFullPct) => rc.title("Mem Pressure"),
            _ => rc,
        }
        .get()
    }

    fn get_openmetrics_config_for_dump(
        &self,
        field_id: &Self::FieldId,
    ) -> Option<RenderOpenMetricsConfigBuilder> {
        use model::CgroupCpuModelFieldId::*;
        use model::CgroupIoModelFieldId::*;
        use model::CgroupMemoryModelFieldId::*;
        use model::CgroupPressureModelFieldId::*;
        use model::CgroupStatModelFieldId::*;
        use model::SingleCgroupModelFieldId::*;

        let counter = counter().label("cgroup", &self.full_path);
        let gauge = gauge().label("cgroup", &self.full_path);
        match field_id {
            // We only use full path for the label to avoid ambiguity
            Name => None,
            // We will label each metric with the full path
            FullPath => None,
            // Not sure what to do with static fields like inode number so leave out for now
            InodeNumber => None,
            Cpu(field_id) => match field_id {
                UsagePct => Some(gauge.unit("percent")),
                UserPct => Some(gauge.unit("percent")),
                SystemPct => Some(gauge.unit("percent")),
                NrPeriodsPerSec => Some(gauge),
                NrThrottledPerSec => Some(gauge),
                ThrottledPct => Some(gauge.unit("percent")),
            },
            Io(field_id) => match field_id {
                RbytesPerSec => Some(gauge.unit("bytes_per_second")),
                WbytesPerSec => Some(gauge.unit("bytes_per_second")),
                RiosPerSec => Some(gauge),
                WiosPerSec => Some(gauge),
                DbytesPerSec => Some(gauge.unit("bytes_per_second")),
                DiosPerSec => Some(gauge),
                RwbytesPerSec => Some(gauge.unit("bytes_per_second")),
                CostUsagePct => Some(gauge.unit("percent")),
                CostWaitPct => Some(gauge.unit("percent")),
                CostIndebtPct => Some(gauge.unit("percent")),
                CostIndelayPct => Some(gauge.unit("percent")),
            },
            Mem(field_id) => match field_id {
                Total => Some(counter.unit("bytes")),
                Swap => Some(counter.unit("bytes")),
                // Not sure what to do about min/low/high/max values b/c they're neither
                // counters nor gauges. So leave out for now.
                EventsLow => None,
                EventsHigh => None,
                EventsMax => None,
                EventsOom => Some(counter),
                EventsOomKill => Some(counter),
                Anon => Some(gauge.unit("bytes")),
                File => Some(gauge.unit("bytes")),
                KernelStack => Some(gauge.unit("bytes")),
                Slab => Some(gauge.unit("bytes")),
                Sock => Some(gauge.unit("bytes")),
                Shmem => Some(gauge.unit("bytes")),
                Zswap => Some(counter.unit("bytes")),
                Zswapped => Some(gauge.unit("bytes")),
                FileMapped => Some(gauge.unit("bytes")),
                FileDirty => Some(gauge.unit("bytes")),
                FileWriteback => Some(gauge.unit("bytes")),
                AnonThp => Some(gauge.unit("bytes")),
                InactiveAnon => Some(gauge.unit("bytes")),
                ActiveAnon => Some(gauge.unit("bytes")),
                InactiveFile => Some(gauge.unit("bytes")),
                ActiveFile => Some(gauge.unit("bytes")),
                Unevictable => Some(gauge.unit("bytes")),
                SlabReclaimable => Some(gauge.unit("bytes")),
                SlabUnreclaimable => Some(gauge.unit("bytes")),
                Pgfault => Some(gauge.help("Page faults per second")),
                Pgmajfault => Some(gauge.help("Major page faults per second")),
                WorkingsetRefaultAnon => Some(gauge.help("Workingset refault anon per second")),
                WorkingsetRefaultFile => Some(gauge.help("Workingset refault file per second")),
                WorkingsetActivateAnon => Some(gauge.help("Workingset activate anon per second")),
                WorkingsetActivateFile => Some(gauge.help("Workingset activate file per second")),
                WorkingsetRestoreAnon => Some(gauge.help("Workingset restore anon per second")),
                WorkingsetRestoreFile => Some(gauge.help("Workingset restore file per second")),
                WorkingsetNodereclaim => Some(gauge.help("Workingset nodereclaim per second")),
                Pgrefill => Some(gauge.help("Pgrefill per second")),
                Pgscan => Some(gauge.help("Pgscan per second")),
                Pgsteal => Some(gauge.help("Pgsteal per second")),
                Pgactivate => Some(gauge.help("Pgactivate per second")),
                Pgdeactivate => Some(gauge.help("Pgdeactivate per second")),
                Pglazyfree => Some(gauge.help("Pglazyfree per second")),
                Pglazyfreed => Some(gauge.help("Pglazyfreed per second")),
                ThpFaultAlloc => Some(gauge.help("THP Fault Alloc per second")),
                ThpCollapseAlloc => Some(gauge.help("THP Collapse Alloc per second")),
            },
            Pressure(field_id) => match field_id {
                CpuSomePct => Some(gauge.unit("percent")),
                CpuFullPct => Some(gauge.unit("percent")),
                IoSomePct => Some(gauge.unit("percent")),
                IoFullPct => Some(gauge.unit("percent")),
                MemorySomePct => Some(gauge.unit("percent")),
                MemoryFullPct => Some(gauge.unit("percent")),
            },
            CgroupStat(field_id) => match field_id {
                NrDescendants => Some(counter),
                NrDyingDescendants => Some(counter),
            },
            // Unclear how to represent numa nodes. Doesn't seem super useful so leave out for now.
            MemNuma(_) => None,
            // These are all settings rather than counters/gauges, so not sure how to represent
            // these. Leave out for now.
            Props(_) => None,
            // Looks like these represent child IO data. Not sure it's necessary to report this
            // as dump does not even pretend to form a hierarchy.
            IoDetails(_) => None,
        }
    }
}

impl HasRenderConfig for model::CgroupCpuModel {
    fn get_render_config_builder(field_id: &Self::FieldId) -> RenderConfigBuilder {
        use model::CgroupCpuModelFieldId::*;
        let rc = RenderConfigBuilder::new();
        match field_id {
            UsagePct => rc.title("CPU Usage").suffix("%").format(Precision(2)),
            UserPct => rc.title("CPU User").suffix("%").format(Precision(2)),
            SystemPct => rc.title("CPU Sys").suffix("%").format(Precision(2)),
            NrPeriodsPerSec => rc.title("Nr Period").suffix("/s").format(Precision(2)),
            NrThrottledPerSec => rc.title("Nr Throttled").suffix("/s").format(Precision(2)),
            ThrottledPct => rc.title("Throttled").suffix("%").format(Precision(2)),
        }
    }
}

impl HasRenderConfig for model::CgroupIoModel {
    fn get_render_config_builder(field_id: &Self::FieldId) -> RenderConfigBuilder {
        use model::CgroupIoModelFieldId::*;
        let rc = RenderConfigBuilder::new();
        match field_id {
            RbytesPerSec => rc.title("Reads").suffix("/s").format(ReadableSize),
            WbytesPerSec => rc.title("Writes").suffix("/s").format(ReadableSize),
            RiosPerSec => rc.title("Read IOPS").format(Precision(1)),
            WiosPerSec => rc.title("Write IOPS").format(Precision(1)),
            DbytesPerSec => rc.title("Discards").suffix("/s").format(ReadableSize),
            DiosPerSec => rc.title("Discard IOPS").format(Precision(1)),
            RwbytesPerSec => rc.title("RW Total").suffix("/s").format(ReadableSize),
            CostUsagePct => rc.title("Cost Usage").suffix("%").format(Precision(2)),
            CostWaitPct => rc.title("Cost Wait").suffix("%").format(Precision(2)),
            CostIndebtPct => rc.title("Cost Indebt").suffix("%").format(Precision(2)),
            CostIndelayPct => rc.title("Cost Indelay").suffix("%").format(Precision(2)),
        }
    }
}

impl HasRenderConfig for model::CgroupMemoryModel {
    fn get_render_config_builder(field_id: &Self::FieldId) -> RenderConfigBuilder {
        use model::CgroupMemoryModelFieldId::*;
        let rc = RenderConfigBuilder::new();
        match field_id {
            Total => rc.title("Mem").format(ReadableSize),
            Swap => rc.title("Mem Swap").format(ReadableSize),
            EventsLow => rc.title("Events Low"),
            EventsHigh => rc.title("Events High"),
            EventsMax => rc.title("Events Max"),
            EventsOom => rc.title("Events OOM"),
            EventsOomKill => rc.title("Events Kill"),
            Anon => rc.title("Anon").format(ReadableSize),
            File => rc.title("File").format(ReadableSize),
            KernelStack => rc.title("Kernel Stack").format(ReadableSize),
            Slab => rc.title("Slab").format(ReadableSize),
            Sock => rc.title("Sock").format(ReadableSize),
            Shmem => rc.title("Shmem").format(ReadableSize),
            Zswap => rc.title("Zswap").format(ReadableSize),
            Zswapped => rc.title("Zswapped").format(ReadableSize),
            FileMapped => rc.title("File Mapped").format(ReadableSize),
            FileDirty => rc.title("File Dirty").format(ReadableSize),
            FileWriteback => rc.title("File WB").format(ReadableSize),
            AnonThp => rc.title("Anon THP").format(ReadableSize),
            InactiveAnon => rc.title("Inactive Anon").format(ReadableSize),
            ActiveAnon => rc.title("Active Anon").format(ReadableSize),
            InactiveFile => rc.title("Inactive File").format(ReadableSize),
            ActiveFile => rc.title("Active File").format(ReadableSize),
            Unevictable => rc.title("Unevictable").format(ReadableSize),
            SlabReclaimable => rc.title("Slab Reclaimable").format(ReadableSize),
            SlabUnreclaimable => rc.title("Slab Unreclaimable").format(ReadableSize),
            Pgfault => rc.title("Pgfault/s"),
            Pgmajfault => rc.title("Pgmajfault/s"),
            WorkingsetRefaultAnon => rc.title("WS Rflt Anon/s"),
            WorkingsetRefaultFile => rc.title("WS Rflt File/s"),
            WorkingsetActivateAnon => rc.title("WS Actv Anon/s"),
            WorkingsetActivateFile => rc.title("WS Actv File/s"),
            WorkingsetRestoreAnon => rc.title("WS Rstr Anon/s"),
            WorkingsetRestoreFile => rc.title("WS Rstr File/s"),
            WorkingsetNodereclaim => rc.title("WS Nodereclaim/s"),
            Pgrefill => rc.title("Pgrefill/s"),
            Pgscan => rc.title("Pgscan/s"),
            Pgsteal => rc.title("Pgsteal/s"),
            Pgactivate => rc.title("Pgactivate/s"),
            Pgdeactivate => rc.title("Pgdeactivate/s"),
            Pglazyfree => rc.title("Pglazyfree/s"),
            Pglazyfreed => rc.title("Pglazyfreed/s"),
            ThpFaultAlloc => rc.title("THP Fault Alloc/s"),
            ThpCollapseAlloc => rc.title("THP Collapse Alloc/s"),
        }
    }
}

impl HasRenderConfig for model::CgroupPressureModel {
    fn get_render_config_builder(field_id: &Self::FieldId) -> RenderConfigBuilder {
        use model::CgroupPressureModelFieldId::*;
        let rc = RenderConfigBuilder::new();
        match field_id {
            CpuSomePct => rc
                .title("CPU Some Pressure")
                .suffix("%")
                .format(Precision(2)),
            CpuFullPct => rc.title("CPU Pressure").suffix("%").format(Precision(2)),
            IoSomePct => rc
                .title("I/O Some Pressure")
                .suffix("%")
                .format(Precision(2)),
            IoFullPct => rc.title("I/O Pressure").suffix("%").format(Precision(2)),
            MemorySomePct => rc
                .title("Mem Some Pressure")
                .suffix("%")
                .format(Precision(2)),
            MemoryFullPct => rc.title("Mem Pressure").suffix("%").format(Precision(2)),
        }
    }
}

impl HasRenderConfig for model::NetworkModel {
    fn get_render_config_builder(field_id: &Self::FieldId) -> RenderConfigBuilder {
        use model::NetworkModelFieldId::*;
        match field_id {
            Interfaces(field_id) => {
                model::SingleNetModel::get_render_config_builder(&field_id.subquery_id)
            }
            Tcp(field_id) => model::TcpModel::get_render_config_builder(field_id),
            Ip(field_id) => model::IpModel::get_render_config_builder(field_id),
            Ip6(field_id) => model::Ip6Model::get_render_config_builder(field_id),
            Icmp(field_id) => model::IcmpModel::get_render_config_builder(field_id),
            Icmp6(field_id) => model::Icmp6Model::get_render_config_builder(field_id),
            Udp(field_id) => model::UdpModel::get_render_config_builder(field_id),
            Udp6(field_id) => model::Udp6Model::get_render_config_builder(field_id),
        }
    }
}

impl HasRenderConfigForDump for model::NetworkModel {
    fn get_openmetrics_config_for_dump(
        &self,
        field_id: &Self::FieldId,
    ) -> Option<RenderOpenMetricsConfigBuilder> {
        use model::NetworkModelFieldId::*;
        match field_id {
            // Do not dump interfaces from network model b/c there is already the `iface` category.
            // It is also hard to figure out exactly which interface is being queried from here.
            // Meaning we cannot label the metric with the proper interface.
            Interfaces(_) => None,
            Tcp(field_id) => self.tcp.get_openmetrics_config_for_dump(field_id),
            Ip(field_id) => self.ip.get_openmetrics_config_for_dump(field_id),
            Ip6(field_id) => self.ip6.get_openmetrics_config_for_dump(field_id),
            Icmp(field_id) => self.icmp.get_openmetrics_config_for_dump(field_id),
            Icmp6(field_id) => self.icmp6.get_openmetrics_config_for_dump(field_id),
            Udp(field_id) => self.udp.get_openmetrics_config_for_dump(field_id),
            Udp6(field_id) => self.udp6.get_openmetrics_config_for_dump(field_id),
        }
    }
}

impl HasRenderConfig for model::TcpModel {
    fn get_render_config_builder(field_id: &Self::FieldId) -> RenderConfigBuilder {
        use model::TcpModelFieldId::*;
        let rc = RenderConfigBuilder::new();
        match field_id {
            ActiveOpensPerSec => rc.title("TcpActiveOpens/s"),
            PassiveOpensPerSec => rc.title("TcpPassiveOpens/s"),
            AttemptFailsPerSec => rc.title("TcpAttemptFails/s"),
            EstabResetsPerSec => rc.title("TcpEstabResets/s"),
            CurrEstabConn => rc.title("CurEstabConn"),
            InSegsPerSec => rc.title("TcpInSegs/s").suffix(" segs"),
            OutSegsPerSec => rc.title("TcpOutSegs/s").suffix(" segs"),
            RetransSegsPerSec => rc.title("TcpRetransSegs/s").suffix(" segs"),
            RetransSegs => rc.title("TcpRetransSegs").suffix(" segs"),
            InErrs => rc.title("TcpInErrors"),
            OutRstsPerSec => rc.title("TcpOutRsts/s"),
            InCsumErrors => rc.title("TcpInCsumErrors"),
        }
    }
}

impl HasRenderConfigForDump for model::TcpModel {
    fn get_openmetrics_config_for_dump(
        &self,
        field_id: &Self::FieldId,
    ) -> Option<RenderOpenMetricsConfigBuilder> {
        use model::TcpModelFieldId::*;
        match field_id {
            ActiveOpensPerSec => Some(gauge().help("Active opens per second")),
            PassiveOpensPerSec => Some(gauge().help("Passive opens per second")),
            AttemptFailsPerSec => Some(gauge().help("Failed attempts per second")),
            EstabResetsPerSec => Some(gauge()),
            CurrEstabConn => Some(gauge().help("Current established connections")),
            InSegsPerSec => Some(gauge()),
            OutSegsPerSec => Some(gauge()),
            RetransSegsPerSec => Some(gauge()),
            RetransSegs => Some(gauge()),
            InErrs => Some(counter()),
            OutRstsPerSec => Some(gauge()),
            InCsumErrors => Some(counter().help("Ingress checksum errors")),
        }
    }
}

impl HasRenderConfig for model::IpModel {
    fn get_render_config_builder(field_id: &Self::FieldId) -> RenderConfigBuilder {
        use model::IpModelFieldId::*;
        let rc = RenderConfigBuilder::new();
        match field_id {
            ForwardingPktsPerSec => rc.title("IpForwPkts/s").suffix(" pkts"),
            InReceivesPktsPerSec => rc.title("IpInPkts/s").suffix(" pkts"),
            ForwDatagramsPerSec => rc.title("IpForwDatagrams/s"),
            InDiscardsPktsPerSec => rc.title("IpInDiscardPkts/s").suffix(" pkts"),
            InDeliversPktsPerSec => rc.title("IpInDeliversPkts/s").suffix(" pkts"),
            OutRequestsPerSec => rc.title("IpOutReqs/s").suffix(" reqs"),
            OutDiscardsPktsPerSec => rc.title("IpOutDiscardPkts/s").suffix(" pkts"),
            OutNoRoutesPktsPerSec => rc.title("IpOutNoRoutesPkts/s").suffix(" pkts"),
            // IpExt
            InMcastPktsPerSec => rc.title("IpInMcastPkts/s").suffix(" pkts"),
            OutMcastPktsPerSec => rc.title("IpOutMcastPkts/s").suffix(" pkts"),
            InBcastPktsPerSec => rc.title("IpInBcastPkts/s").suffix(" pkts"),
            OutBcastPktsPerSec => rc.title("IpOutBcastPkts/s").suffix(" pkts"),
            InOctetsPerSec => rc.title("IpInOctets/s").suffix(" octets"),
            OutOctetsPerSec => rc.title("IpOutOctets/s").suffix(" octets"),
            InMcastOctetsPerSec => rc.title("IpInMcastOctets/s").suffix(" octets"),
            OutMcastOctetsPerSec => rc.title("IpOutMcastOctets/s").suffix(" octets"),
            InBcastOctetsPerSec => rc.title("IpInBcastOctets/s").suffix(" octets"),
            OutBcastOctetsPerSec => rc.title("IpOutBcastOctets/s").suffix(" octets"),
            InNoEctPktsPerSec => rc.title("IpInNoEctPkts/s").suffix(" pkts"),
        }
    }
}

impl HasRenderConfigForDump for model::IpModel {
    fn get_openmetrics_config_for_dump(
        &self,
        field_id: &Self::FieldId,
    ) -> Option<RenderOpenMetricsConfigBuilder> {
        use model::IpModelFieldId::*;
        match field_id {
            ForwardingPktsPerSec => Some(gauge().help("Forwarded packets per second")),
            InReceivesPktsPerSec => Some(gauge()),
            ForwDatagramsPerSec => Some(gauge().help("Forwarded datagrams per second")),
            InDiscardsPktsPerSec => Some(gauge()),
            InDeliversPktsPerSec => Some(gauge().help("Locally delivered packets per second")),
            OutRequestsPerSec => Some(gauge()),
            OutDiscardsPktsPerSec => Some(gauge()),
            OutNoRoutesPktsPerSec => Some(gauge()),
            InMcastPktsPerSec => Some(gauge()),
            OutMcastPktsPerSec => Some(gauge()),
            InBcastPktsPerSec => Some(gauge()),
            OutBcastPktsPerSec => Some(gauge()),
            InOctetsPerSec => Some(gauge()),
            OutOctetsPerSec => Some(gauge()),
            InMcastOctetsPerSec => Some(gauge()),
            OutMcastOctetsPerSec => Some(gauge()),
            InBcastOctetsPerSec => Some(gauge()),
            OutBcastOctetsPerSec => Some(gauge()),
            InNoEctPktsPerSec => Some(gauge()),
        }
    }
}

impl HasRenderConfig for model::Ip6Model {
    fn get_render_config_builder(field_id: &Self::FieldId) -> RenderConfigBuilder {
        use model::Ip6ModelFieldId::*;
        let rc = RenderConfigBuilder::new();
        match field_id {
            InReceivesPktsPerSec => rc.title("Ip6InPkts/s").suffix(" pkts"),
            InHdrErrors => rc.title("Ip6InHdrErrs"),
            InNoRoutesPktsPerSec => rc.title("Ip6InNoRoutesPkts/s").suffix(" pkts"),
            InAddrErrors => rc.title("Ip6InAddrErrs"),
            InDiscardsPktsPerSec => rc.title("Ip6InDiscardsPkts/s").suffix(" pkts"),
            InDeliversPktsPerSec => rc.title("Ip6InDeliversPkts/s").suffix(" pkts"),
            OutForwDatagramsPerSec => rc.title("Ip6ForwDatagrams/s"),
            OutRequestsPerSec => rc.title("Ip6OutReqs/s").suffix(" reqs"),
            OutNoRoutesPktsPerSec => rc.title("Ip6OutNoRoutesPkts/s").suffix(" pkts"),
            InMcastPktsPerSec => rc.title("Ip6InMcastPkts/s").suffix(" pkts"),
            OutMcastPktsPerSec => rc.title("Ip6OutMcastPkts/s").suffix(" pkts"),
            InOctetsPerSec => rc.title("Ip6InOctets/s").suffix(" octets"),
            OutOctetsPerSec => rc.title("Ip6OutOctets/s").suffix(" octets"),
            InMcastOctetsPerSec => rc.title("Ip6InMcastOctets/s").suffix(" octets"),
            OutMcastOctetsPerSec => rc.title("Ip6OutMcastOctets/s").suffix(" octets"),
            InBcastOctetsPerSec => rc.title("Ip6InBcastOctets/s").suffix(" octets"),
            OutBcastOctetsPerSec => rc.title("Ip6OutBcastOctets/s").suffix(" octets"),
        }
    }
}

impl HasRenderConfigForDump for model::Ip6Model {
    fn get_openmetrics_config_for_dump(
        &self,
        field_id: &Self::FieldId,
    ) -> Option<RenderOpenMetricsConfigBuilder> {
        use model::Ip6ModelFieldId::*;
        match field_id {
            InReceivesPktsPerSec => Some(gauge()),
            InHdrErrors => Some(counter()),
            InNoRoutesPktsPerSec => Some(gauge()),
            InAddrErrors => Some(counter()),
            InDiscardsPktsPerSec => Some(gauge()),
            InDeliversPktsPerSec => Some(gauge()),
            OutForwDatagramsPerSec => Some(gauge()),
            OutRequestsPerSec => Some(gauge()),
            OutNoRoutesPktsPerSec => Some(gauge()),
            InMcastPktsPerSec => Some(gauge()),
            OutMcastPktsPerSec => Some(gauge()),
            InOctetsPerSec => Some(gauge()),
            OutOctetsPerSec => Some(gauge()),
            InMcastOctetsPerSec => Some(gauge()),
            OutMcastOctetsPerSec => Some(gauge()),
            InBcastOctetsPerSec => Some(gauge()),
            OutBcastOctetsPerSec => Some(gauge()),
        }
    }
}

impl HasRenderConfig for model::IcmpModel {
    fn get_render_config_builder(field_id: &Self::FieldId) -> RenderConfigBuilder {
        use model::IcmpModelFieldId::*;
        let rc = RenderConfigBuilder::new();
        match field_id {
            InMsgsPerSec => rc.title("IcmpInMsg/s").suffix(" msgs"),
            InErrors => rc.title("IcmpInErrs"),
            InDestUnreachs => rc.title("IcmpInDestUnreachs"),
            OutMsgsPerSec => rc.title("IcmpOutMsg/s").suffix(" msgs"),
            OutErrors => rc.title("IcmpOutErrs"),
            OutDestUnreachs => rc.title("IcmpOutDestUnreachs"),
        }
    }
}

impl HasRenderConfigForDump for model::IcmpModel {
    fn get_openmetrics_config_for_dump(
        &self,
        field_id: &Self::FieldId,
    ) -> Option<RenderOpenMetricsConfigBuilder> {
        use model::IcmpModelFieldId::*;
        match field_id {
            InMsgsPerSec => Some(gauge()),
            InErrors => Some(counter()),
            InDestUnreachs => Some(counter()),
            OutMsgsPerSec => Some(gauge()),
            OutErrors => Some(counter()),
            OutDestUnreachs => Some(counter()),
        }
    }
}

impl HasRenderConfig for model::Icmp6Model {
    fn get_render_config_builder(field_id: &Self::FieldId) -> RenderConfigBuilder {
        use model::Icmp6ModelFieldId::*;
        let rc = RenderConfigBuilder::new();
        match field_id {
            InMsgsPerSec => rc.title("Icmp6InMsg/s").suffix(" msgs"),
            InErrors => rc.title("Icmp6InErrs"),
            InDestUnreachs => rc.title("Icmp6InDestUnreachs"),
            OutMsgsPerSec => rc.title("Icmp6OutMsg/s").suffix(" msgs"),
            OutErrors => rc.title("Icmp6OutErrs"),
            OutDestUnreachs => rc.title("Icmp6OutDestUnreachs"),
        }
    }
}

impl HasRenderConfigForDump for model::Icmp6Model {
    fn get_openmetrics_config_for_dump(
        &self,
        field_id: &Self::FieldId,
    ) -> Option<RenderOpenMetricsConfigBuilder> {
        use model::Icmp6ModelFieldId::*;
        match field_id {
            InMsgsPerSec => Some(gauge()),
            InErrors => Some(counter()),
            InDestUnreachs => Some(counter()),
            OutMsgsPerSec => Some(gauge()),
            OutErrors => Some(counter()),
            OutDestUnreachs => Some(counter()),
        }
    }
}

impl HasRenderConfig for model::UdpModel {
    fn get_render_config_builder(field_id: &Self::FieldId) -> RenderConfigBuilder {
        use model::UdpModelFieldId::*;
        let rc = RenderConfigBuilder::new();
        match field_id {
            InDatagramsPktsPerSec => rc.title("UdpInPkts/s").suffix(" pkts"),
            NoPorts => rc.title("UdpNoPorts"),
            InErrors => rc.title("UdpInErrs"),
            OutDatagramsPktsPerSec => rc.title("UdpOutPkts/s").suffix(" pkts"),
            RcvbufErrors => rc.title("UdpRcvbufErrs"),
            SndbufErrors => rc.title("UdpSndBufErrs"),
            IgnoredMulti => rc.title("UdpIgnoredMulti"),
        }
    }
}

impl HasRenderConfigForDump for model::UdpModel {
    fn get_openmetrics_config_for_dump(
        &self,
        field_id: &Self::FieldId,
    ) -> Option<RenderOpenMetricsConfigBuilder> {
        use model::UdpModelFieldId::*;
        match field_id {
            InDatagramsPktsPerSec => Some(gauge()),
            NoPorts => Some(counter()),
            InErrors => Some(counter()),
            OutDatagramsPktsPerSec => Some(gauge()),
            RcvbufErrors => Some(counter()),
            SndbufErrors => Some(counter()),
            IgnoredMulti => Some(counter()),
        }
    }
}

impl HasRenderConfig for model::Udp6Model {
    fn get_render_config_builder(field_id: &Self::FieldId) -> RenderConfigBuilder {
        use model::Udp6ModelFieldId::*;
        let rc = RenderConfigBuilder::new();
        match field_id {
            InDatagramsPktsPerSec => rc.title("Udp6InPkts/s").suffix(" pkts"),
            NoPorts => rc.title("Udp6NoPorts"),
            InErrors => rc.title("Udp6InErrs"),
            OutDatagramsPktsPerSec => rc.title("Udp6OutPkts/s").suffix(" pkts"),
            RcvbufErrors => rc.title("Udp6RcvbufErrs"),
            SndbufErrors => rc.title("Udp6SndBufErrs"),
            InCsumErrors => rc.title("Udp6InCsumErrs"),
            IgnoredMulti => rc.title("Udp6IgnoredMulti"),
        }
    }
}

impl HasRenderConfigForDump for model::Udp6Model {
    fn get_openmetrics_config_for_dump(
        &self,
        field_id: &Self::FieldId,
    ) -> Option<RenderOpenMetricsConfigBuilder> {
        use model::Udp6ModelFieldId::*;
        match field_id {
            InDatagramsPktsPerSec => Some(gauge()),
            NoPorts => Some(counter()),
            InErrors => Some(counter()),
            OutDatagramsPktsPerSec => Some(gauge()),
            RcvbufErrors => Some(counter()),
            SndbufErrors => Some(counter()),
            InCsumErrors => Some(counter()),
            IgnoredMulti => Some(counter()),
        }
    }
}

impl HasRenderConfig for model::SingleNetModel {
    fn get_render_config_builder(field_id: &Self::FieldId) -> RenderConfigBuilder {
        use model::SingleNetModelFieldId::*;
        let rc = RenderConfigBuilder::new();
        match field_id {
            Interface => rc.title("Interface"),
            RxBytesPerSec => rc.title("RX Bytes/s").format(ReadableSize),
            TxBytesPerSec => rc.title("TX Bytes/s").format(ReadableSize),
            ThroughputPerSec => rc.title("I/O Bytes/s").format(ReadableSize),
            RxPacketsPerSec => rc.title("RX Pkts/s"),
            TxPacketsPerSec => rc.title("TX Pkts/s"),
            Collisions => rc.title("Collisions"),
            Multicast => rc.title("Multicast"),
            RxBytes => rc.title("RX Bytes"),
            RxCompressed => rc.title("RX Compressed"),
            RxCrcErrors => rc.title("RX CRC Errors"),
            RxDropped => rc.title("RX Dropped"),
            RxErrors => rc.title("RX Errors"),
            RxFifoErrors => rc.title("RX Fifo Errors"),
            RxFrameErrors => rc.title("RX Frame Errors"),
            RxLengthErrors => rc.title("RX Length Errors"),
            RxMissedErrors => rc.title("RX Missed Errors"),
            RxNohandler => rc.title("RX Nohandler"),
            RxOverErrors => rc.title("RX Over Errors"),
            RxPackets => rc.title("RX Packets"),
            TxAbortedErrors => rc.title("TX Aborted Errors"),
            TxBytes => rc.title("TX Bytes"),
            TxCarrierErrors => rc.title("TX Carrier Errors"),
            TxCompressed => rc.title("TX Compressed"),
            TxDropped => rc.title("TX Dropped"),
            TxErrors => rc.title("TX Errors"),
            TxFifoErrors => rc.title("TX Fifo Errors"),
            TxHeartbeatErrors => rc.title("TX Heartbeat Errors"),
            TxPackets => rc.title("TX Packets"),
            TxWindowErrors => rc.title("TX Window Errors"),
            TxTimeoutPerSec => rc.title("TX Timeout").suffix("/s"),
            RawStats => rc.title("Raw Stats"),
            Queues(field_id) => Vec::<model::SingleQueueModel>::get_render_config_builder(field_id),
        }
    }
}

impl HasRenderConfigForDump for model::SingleNetModel {
    fn get_openmetrics_config_for_dump(
        &self,
        field_id: &Self::FieldId,
    ) -> Option<RenderOpenMetricsConfigBuilder> {
        use model::SingleNetModelFieldId::*;
        let counter = counter().label("interface", &self.interface);
        let gauge = gauge().label("interface", &self.interface);
        match field_id {
            // We label all the other metrics with the interface name
            Interface => None,
            RxBytesPerSec => Some(gauge),
            TxBytesPerSec => Some(gauge),
            ThroughputPerSec => Some(gauge),
            RxPacketsPerSec => Some(gauge),
            TxPacketsPerSec => Some(gauge),
            Collisions => Some(counter),
            Multicast => Some(counter),
            RxBytes => Some(counter),
            RxCompressed => Some(counter),
            RxCrcErrors => Some(counter),
            RxDropped => Some(counter),
            RxErrors => Some(counter),
            RxFifoErrors => Some(counter),
            RxFrameErrors => Some(counter),
            RxLengthErrors => Some(counter),
            RxMissedErrors => Some(counter),
            RxNohandler => Some(counter),
            RxOverErrors => Some(counter),
            RxPackets => Some(counter),
            TxAbortedErrors => Some(counter),
            TxBytes => Some(counter),
            TxCarrierErrors => Some(counter),
            TxCompressed => Some(counter),
            TxDropped => Some(counter),
            TxErrors => Some(counter),
            TxFifoErrors => Some(counter),
            TxHeartbeatErrors => Some(counter),
            TxPackets => Some(counter),
            TxWindowErrors => Some(counter),
            TxTimeoutPerSec => Some(gauge),
            RawStats => Some(counter),
            Queues(field_id) => self.queues.get_openmetrics_config_for_dump(field_id),
        }
    }
}

impl HasRenderConfig for Vec<model::SingleQueueModel> {
    fn get_render_config_builder(field_id: &Self::FieldId) -> RenderConfigBuilder {
        let mut rc =
            model::SingleQueueModel::get_render_config_builder(&field_id.subquery_id).get();
<<<<<<< HEAD
        rc.title = rc.title.map(|title| format!("{}", title));
=======
        rc.title = rc.title.map(|title| title.to_string());
>>>>>>> 7fc6f7f7
        rc.into()
    }
}

impl HasRenderConfigForDump for Vec<model::SingleQueueModel> {
    fn get_openmetrics_config_for_dump(
        &self,
        field_id: &Self::FieldId,
    ) -> Option<RenderOpenMetricsConfigBuilder> {
        let idx = field_id
            .idx
            .expect("VecFieldId without index should not have render config");
        self.get(idx)
            .map(|queue| queue.get_openmetrics_config_for_dump(&field_id.subquery_id))?
    }
}

impl HasRenderConfig for model::SingleQueueModel {
    fn get_render_config_builder(field_id: &Self::FieldId) -> RenderConfigBuilder {
        use model::SingleQueueModelFieldId::*;
        let rc = RenderConfigBuilder::new();
        match field_id {
            Interface => rc.title("Interface"),
            QueueId => rc.title("Queue"),
            RxBytesPerSec => rc.title("RxBytes").suffix("/s").format(ReadableSize),
            TxBytesPerSec => rc.title("TxBytes").suffix("/s").format(ReadableSize),
            RxCountPerSec => rc.title("RxCount").suffix("/s"),
            TxCountPerSec => rc.title("TxCount").suffix("/s"),
            TxMissedTx => rc.title("TxMissedTx"),
            TxUnmaskInterrupt => rc.title("TxUnmaskInterrupt"),
            RawStats => rc.title("RawStats"),
        }
    }
}

impl HasRenderConfigForDump for model::SingleQueueModel {
    fn get_openmetrics_config_for_dump(
        &self,
        field_id: &Self::FieldId,
    ) -> Option<RenderOpenMetricsConfigBuilder> {
        use model::SingleQueueModelFieldId::*;
        let counter = counter()
            .label("interface", &self.interface)
            .label("queue", &self.queue_id.to_string());
        let gauge = gauge()
            .label("interface", &self.interface)
            .label("queue", &self.queue_id.to_string());

        match field_id {
            Interface => None,
            QueueId => None,
            RxBytesPerSec => Some(gauge.unit("bytes_per_second")),
            TxBytesPerSec => Some(gauge.unit("bytes_per_second")),
            RxCountPerSec => Some(gauge),
            TxCountPerSec => Some(gauge),
            TxMissedTx => Some(counter),
            TxUnmaskInterrupt => Some(counter),
            RawStats => Some(counter),
        }
    }
}

impl HasRenderConfig for model::SingleProcessModel {
    fn get_render_config_builder(field_id: &Self::FieldId) -> RenderConfigBuilder {
        use model::SingleProcessModelFieldId::*;
        let rc = RenderConfigBuilder::new();
        match field_id {
            Pid => rc.title("Pid"),
            Ppid => rc.title("Ppid"),
            NsTgid => rc.title("NStgid").width(12),
            Comm => rc.title("Comm").width(30),
            State => rc.title("State"),
            UptimeSecs => rc.title("Uptime(sec)"),
            Cgroup => rc.title("Cgroup").width(50).fold(FoldOption::Name),
            Io(field_id) => model::ProcessIoModel::get_render_config_builder(field_id),
            Mem(field_id) => model::ProcessMemoryModel::get_render_config_builder(field_id),
            Cpu(field_id) => model::ProcessCpuModel::get_render_config_builder(field_id),
            Cmdline => rc.title("Cmdline").width(50),
            ExePath => rc.title("Exe Path"),
        }
    }
}

impl HasRenderConfigForDump for model::SingleProcessModel {
    fn get_render_config_for_dump(field_id: &SingleProcessModelFieldId) -> RenderConfig {
        use model::ProcessCpuModelFieldId::SystemPct;
        use model::ProcessCpuModelFieldId::UserPct;
        use model::ProcessIoModelFieldId::RwbytesPerSec;
        use model::SingleProcessModelFieldId::Cpu;
        use model::SingleProcessModelFieldId::Io;

        let rc = model::SingleProcessModel::get_render_config_builder(field_id);
        match field_id {
            Cpu(UserPct) => rc.title("User CPU"),
            Cpu(SystemPct) => rc.title("Sys CPU"),
            Io(RwbytesPerSec) => rc.title("RW"),
            _ => rc,
        }
        .get()
    }

    fn get_openmetrics_config_for_dump(
        &self,
        field_id: &Self::FieldId,
    ) -> Option<RenderOpenMetricsConfigBuilder> {
        use model::ProcessCpuModelFieldId::*;
        use model::ProcessIoModelFieldId::*;
        use model::ProcessMemoryModelFieldId::*;
        use model::SingleProcessModelFieldId::*;
        let counter = if let Some(pid) = &self.pid {
            counter().label("pid", &pid.to_string())
        } else {
            counter()
        };
        let gauge = if let Some(pid) = &self.pid {
            gauge().label("pid", &pid.to_string())
        } else {
            gauge()
        };
        match field_id {
            // We will label all the other metrics with the pid
            Pid => None,
            // Not sure what to do about static values like ppid. Omitting for now.
            Ppid => None,
            // Same as ppid
            NsTgid => None,
            // OpenMetrics does not support strings
            Comm => None,
            // OpenMetrics does not support strings
            State => None,
            UptimeSecs => Some(counter),
            // OpenMetrics does not support strings
            Cgroup => None,
            Io(field_id) => match field_id {
                RbytesPerSec => Some(gauge),
                WbytesPerSec => Some(gauge),
                RwbytesPerSec => Some(gauge),
            },
            Mem(field_id) => match field_id {
                MinorfaultsPerSec => Some(gauge),
                MajorfaultsPerSec => Some(gauge),
                RssBytes => Some(gauge.unit("bytes")),
                VmSize => Some(gauge.unit("bytes")),
                Lock => Some(gauge.unit("bytes")),
                Pin => Some(gauge.unit("bytes")),
                Anon => Some(gauge.unit("bytes")),
                File => Some(gauge.unit("bytes")),
                Shmem => Some(gauge.unit("bytes")),
                Pte => Some(gauge.unit("bytes")),
                Swap => Some(gauge.unit("bytes")),
                HugeTlb => Some(gauge.unit("bytes")),
            },
            Cpu(field_id) => match field_id {
                UsagePct => Some(gauge.unit("percent")),
                UserPct => Some(gauge.unit("percent")),
                SystemPct => Some(gauge.unit("percent")),
                NumThreads => Some(counter),
            },
            // OpenMetrics does not support strings
            Cmdline => None,
            // OpenMetrics does not support strings
            ExePath => None,
        }
    }
}

impl HasRenderConfig for model::ProcessIoModel {
    fn get_render_config_builder(field_id: &Self::FieldId) -> RenderConfigBuilder {
        use model::ProcessIoModelFieldId::*;
        let rc = RenderConfigBuilder::new();
        match field_id {
            RbytesPerSec => rc.title("Reads").suffix("/s").format(ReadableSize),
            WbytesPerSec => rc.title("Writes").suffix("/s").format(ReadableSize),
            RwbytesPerSec => rc.title("RW Total").suffix("/s").format(ReadableSize),
        }
    }
}

impl HasRenderConfig for model::ProcessMemoryModel {
    fn get_render_config_builder(field_id: &Self::FieldId) -> RenderConfigBuilder {
        use model::ProcessMemoryModelFieldId::*;
        let rc = RenderConfigBuilder::new();
        match field_id {
            MinorfaultsPerSec => rc.title("Minflt").format(Precision(2)).suffix("/s"),
            MajorfaultsPerSec => rc.title("Majflt").format(Precision(2)).suffix("/s"),
            RssBytes => rc.title("RSS").format(ReadableSize),
            VmSize => rc.title("VM Size").format(ReadableSize),
            Lock => rc.title("Lock").format(ReadableSize),
            Pin => rc.title("Pin").format(ReadableSize),
            Anon => rc.title("Anon").format(ReadableSize),
            File => rc.title("File").format(ReadableSize),
            Shmem => rc.title("Shmem").format(ReadableSize),
            Pte => rc.title("PTE").format(ReadableSize),
            Swap => rc.title("Swap").format(ReadableSize),
            HugeTlb => rc.title("Huge TLB").format(ReadableSize),
        }
    }
}

impl HasRenderConfig for model::ProcessCpuModel {
    fn get_render_config_builder(field_id: &Self::FieldId) -> RenderConfigBuilder {
        use model::ProcessCpuModelFieldId::*;
        let rc = RenderConfigBuilder::new();
        match field_id {
            UsagePct => rc.title("CPU").format(Precision(2)).suffix("%"),
            UserPct => rc.title("CPU User").format(Precision(2)).suffix("%"),
            SystemPct => rc.title("CPU System").format(Precision(2)).suffix("%"),
            NumThreads => rc.title("Threads"),
        }
    }
}

impl HasRenderConfig for model::SystemModel {
    fn get_render_config_builder(field_id: &Self::FieldId) -> RenderConfigBuilder {
        use model::SystemModelFieldId::*;
        let rc = RenderConfigBuilder::new();
        match field_id {
            Hostname => rc.title("Hostname").width(20),
            KernelVersion => rc.title("Kernel Version").width(50),
            OsRelease => rc.title("OS Release").width(50),
            Stat(field_id) => model::ProcStatModel::get_render_config_builder(field_id),
            Cpu(field_id) => model::SingleCpuModel::get_render_config_builder(field_id),
            Cpus(field_id) => {
                BTreeMap::<u32, model::SingleCpuModel>::get_render_config_builder(field_id)
            }
            Mem(field_id) => model::MemoryModel::get_render_config_builder(field_id),
            Vm(field_id) => model::VmModel::get_render_config_builder(field_id),
            Disks(field_id) => {
                model::SingleDiskModel::get_render_config_builder(&field_id.subquery_id)
            }
            Btrfs(field_id) => model::BtrfsModel::get_render_config_builder(&field_id.subquery_id),
        }
    }
}

impl HasRenderConfigForDump for model::SystemModel {
    fn get_openmetrics_config_for_dump(
        &self,
        field_id: &Self::FieldId,
    ) -> Option<RenderOpenMetricsConfigBuilder> {
        use model::SystemModelFieldId::*;
        match field_id {
            // We tag all metrics with the hostname already
            Hostname => None,
            // OpenMetrics does not support strings
            KernelVersion => None,
            // OpenMetrics does not support strings
            OsRelease => None,
            Stat(field_id) => self.stat.get_openmetrics_config_for_dump(field_id),
            Cpu(field_id) => self.total_cpu.get_openmetrics_config_for_dump(field_id),
            Cpus(field_id) => self.cpus.get_openmetrics_config_for_dump(field_id),
            Mem(field_id) => self.mem.get_openmetrics_config_for_dump(field_id),
            Vm(field_id) => self.vm.get_openmetrics_config_for_dump(field_id),
            // Same as with NetworkModel, we leave disk dumping to `disk` category
            Disks(_) => None,
            // Same as with above, we leave btrfs dumping to `btrfs` category
            Btrfs(_) => None,
        }
    }
}

impl HasRenderConfig for model::ProcStatModel {
    fn get_render_config_builder(field_id: &Self::FieldId) -> RenderConfigBuilder {
        use model::ProcStatModelFieldId::*;
        let rc = RenderConfigBuilder::new();
        match field_id {
            TotalInterruptCt => rc.title("Total Interrupts"),
            ContextSwitches => rc.title("Context Switches"),
            BootTimeEpochSecs => rc.title("Boot Time Epoch"),
            TotalProcesses => rc.title("Total Procs"),
            RunningProcesses => rc.title("Running Procs"),
            BlockedProcesses => rc.title("Blocked Procs"),
        }
    }
}

impl HasRenderConfigForDump for model::ProcStatModel {
    fn get_openmetrics_config_for_dump(
        &self,
        field_id: &Self::FieldId,
    ) -> Option<RenderOpenMetricsConfigBuilder> {
        use model::ProcStatModelFieldId::*;
        match field_id {
            TotalInterruptCt => Some(counter()),
            ContextSwitches => Some(counter()),
            BootTimeEpochSecs => Some(counter()),
            TotalProcesses => Some(gauge()),
            RunningProcesses => Some(gauge()),
            BlockedProcesses => Some(gauge()),
        }
    }
}

impl HasRenderConfig for model::SingleCpuModel {
    fn get_render_config_builder(field_id: &Self::FieldId) -> RenderConfigBuilder {
        use model::SingleCpuModelFieldId::*;
        let rc = RenderConfigBuilder::new();
        match field_id {
            Idx => rc.title("Idx"),
            UsagePct => rc.title("Usage").suffix("%").format(Precision(2)),
            UserPct => rc.title("User").suffix("%").format(Precision(2)),
            IdlePct => rc.title("Idle").suffix("%").format(Precision(2)),
            SystemPct => rc.title("System").suffix("%").format(Precision(2)),
            NicePct => rc.title("Nice").suffix("%").format(Precision(2)),
            IowaitPct => rc.title("IOWait").suffix("%").format(Precision(2)),
            IrqPct => rc.title("Irq").suffix("%").format(Precision(2)),
            SoftirqPct => rc.title("SoftIrq").suffix("%").format(Precision(2)),
            StolenPct => rc.title("Stolen").suffix("%").format(Precision(2)),
            GuestPct => rc.title("Guest").suffix("%").format(Precision(2)),
            GuestNicePct => rc.title("Guest Nice").suffix("%").format(Precision(2)),
        }
    }
}

impl HasRenderConfigForDump for model::SingleCpuModel {
    fn get_openmetrics_config_for_dump(
        &self,
        field_id: &Self::FieldId,
    ) -> Option<RenderOpenMetricsConfigBuilder> {
        use model::SingleCpuModelFieldId::*;
        let gauge = gauge().label("cpu", &self.idx.to_string());
        match field_id {
            // We label each metric with the CPU index
            Idx => None,
            UsagePct => Some(gauge),
            UserPct => Some(gauge),
            IdlePct => Some(gauge),
            SystemPct => Some(gauge),
            NicePct => Some(gauge),
            IowaitPct => Some(gauge),
            IrqPct => Some(gauge),
            SoftirqPct => Some(gauge),
            StolenPct => Some(gauge),
            GuestPct => Some(gauge),
            GuestNicePct => Some(gauge),
        }
    }
}

impl HasRenderConfig for BTreeMap<u32, model::SingleCpuModel> {
    fn get_render_config_builder(field_id: &Self::FieldId) -> RenderConfigBuilder {
        let mut rc = model::SingleCpuModel::get_render_config_builder(&field_id.subquery_id).get();
        rc.title = rc.title.map(|title| {
            format!(
                "CPU {} {}",
                field_id
                    .key
                    .expect("BTreeMapFieldId without key should not have render config"),
                title
            )
        });
        rc.into()
    }
}

impl HasRenderConfigForDump for BTreeMap<u32, model::SingleCpuModel> {
    fn get_openmetrics_config_for_dump(
        &self,
        field_id: &Self::FieldId,
    ) -> Option<RenderOpenMetricsConfigBuilder> {
        let key = field_id
            .key
            .expect("BTreeMapFieldId without key should not have render config");
        self.get(&key)
            .map(|cpu| cpu.get_openmetrics_config_for_dump(&field_id.subquery_id))?
    }
}

impl HasRenderConfig for model::MemoryModel {
    fn get_render_config_builder(field_id: &Self::FieldId) -> RenderConfigBuilder {
        use model::MemoryModelFieldId::*;
        let rc = RenderConfigBuilder::new();
        match field_id {
            Total => rc.title("Total").format(ReadableSize),
            Free => rc.title("Free").format(ReadableSize),
            Available => rc.title("Available").format(ReadableSize),
            Buffers => rc.title("Buffers").format(ReadableSize),
            Cached => rc.title("Cached").format(ReadableSize),
            SwapCached => rc.title("Swap Cached").format(ReadableSize),
            Active => rc.title("Active").format(ReadableSize),
            Inactive => rc.title("Inactive").format(ReadableSize),
            Anon => rc.title("Anon").format(ReadableSize),
            File => rc.title("File").format(ReadableSize),
            Unevictable => rc.title("Unevictable").format(ReadableSize),
            Mlocked => rc.title("Mlocked").format(ReadableSize),
            SwapTotal => rc.title("Swap Total").format(ReadableSize),
            SwapFree => rc.title("Swap Free").format(ReadableSize),
            Dirty => rc.title("Dirty").format(ReadableSize),
            Writeback => rc.title("Writeback").format(ReadableSize),
            AnonPages => rc.title("Anon Pages").format(ReadableSize),
            Mapped => rc.title("Mapped").format(ReadableSize),
            Shmem => rc.title("Shmem").format(ReadableSize),
            Kreclaimable => rc.title("Kreclaimable").format(ReadableSize),
            Slab => rc.title("Slab").format(ReadableSize),
            SlabReclaimable => rc.title("Slab Reclaimable").format(ReadableSize),
            SlabUnreclaimable => rc.title("Slab Unreclaimable").format(ReadableSize),
            KernelStack => rc.title("Kernel Stack").format(ReadableSize),
            PageTables => rc.title("Page Tables").format(ReadableSize),
            AnonHugePagesBytes => rc.title("Anon Huge Pages").format(ReadableSize),
            ShmemHugePagesBytes => rc.title("Shmem Huge Pages").format(ReadableSize),
            FileHugePagesBytes => rc.title("File Huge Pages").format(ReadableSize),
            Hugetlb => rc.title("Hugetlb").format(ReadableSize),
            CmaTotal => rc.title("Cma Total").format(ReadableSize),
            CmaFree => rc.title("Cma Free").format(ReadableSize),
            VmallocTotal => rc.title("Vmalloc Total").format(ReadableSize),
            VmallocUsed => rc.title("Vmalloc Used").format(ReadableSize),
            VmallocChunk => rc.title("Vmalloc Chunk").format(ReadableSize),
            DirectMap4k => rc.title("Direct Map 4K").format(ReadableSize),
            DirectMap2m => rc.title("Direct Map 2M").format(ReadableSize),
            DirectMap1g => rc.title("Direct Map 1G").format(ReadableSize),
        }
    }
}

impl HasRenderConfigForDump for model::MemoryModel {
    fn get_openmetrics_config_for_dump(
        &self,
        field_id: &Self::FieldId,
    ) -> Option<RenderOpenMetricsConfigBuilder> {
        use model::MemoryModelFieldId::*;
        match field_id {
            Total => Some(gauge().unit("bytes")),
            Free => Some(gauge().unit("bytes")),
            Available => Some(gauge().unit("bytes")),
            Buffers => Some(gauge().unit("bytes")),
            Cached => Some(gauge().unit("bytes")),
            SwapCached => Some(gauge().unit("bytes")),
            Active => Some(gauge().unit("bytes")),
            Inactive => Some(gauge().unit("bytes")),
            Anon => Some(gauge().unit("bytes")),
            File => Some(gauge().unit("bytes")),
            Unevictable => Some(gauge().unit("bytes")),
            Mlocked => Some(gauge().unit("bytes")),
            SwapTotal => Some(gauge().unit("bytes")),
            SwapFree => Some(gauge().unit("bytes")),
            Dirty => Some(gauge().unit("bytes")),
            Writeback => Some(gauge().unit("bytes")),
            AnonPages => Some(gauge().unit("bytes")),
            Mapped => Some(gauge().unit("bytes")),
            Shmem => Some(gauge().unit("bytes")),
            Kreclaimable => Some(gauge().unit("bytes")),
            Slab => Some(gauge().unit("bytes")),
            SlabReclaimable => Some(gauge().unit("bytes")),
            SlabUnreclaimable => Some(gauge().unit("bytes")),
            KernelStack => Some(gauge().unit("bytes")),
            PageTables => Some(gauge().unit("bytes")),
            AnonHugePagesBytes => Some(gauge().unit("bytes")),
            ShmemHugePagesBytes => Some(gauge().unit("bytes")),
            FileHugePagesBytes => Some(gauge().unit("bytes")),
            Hugetlb => Some(gauge().unit("bytes")),
            CmaTotal => Some(gauge().unit("bytes")),
            CmaFree => Some(gauge().unit("bytes")),
            VmallocTotal => Some(gauge().unit("bytes")),
            VmallocUsed => Some(gauge().unit("bytes")),
            VmallocChunk => Some(gauge().unit("bytes")),
            DirectMap4k => Some(gauge().unit("bytes")),
            DirectMap2m => Some(gauge().unit("bytes")),
            DirectMap1g => Some(gauge().unit("bytes")),
        }
    }
}

impl HasRenderConfig for model::VmModel {
    fn get_render_config_builder(field_id: &Self::FieldId) -> RenderConfigBuilder {
        use model::VmModelFieldId::*;
        let rc = RenderConfigBuilder::new();
        match field_id {
            PgpginPerSec => rc.title("Page In").format(SectorReadableSize).suffix("/s"),
            PgpgoutPerSec => rc.title("Page Out").format(SectorReadableSize).suffix("/s"),
            PswpinPerSec => rc.title("Swap In").format(PageReadableSize).suffix("/s"),
            PswpoutPerSec => rc.title("Swap Out").format(PageReadableSize).suffix("/s"),
            PgstealKswapd => rc.title("Pgsteal Kswapd").suffix(" pages/s"),
            PgstealDirect => rc.title("Pgsteal Direct").suffix(" pages/s"),
            PgscanKswapd => rc.title("Pgscan Kswapd").suffix(" pages/s"),
            PgscanDirect => rc.title("Pgscan Direct").suffix(" pages/s"),
            OomKill => rc.title("OOM Kills"),
        }
    }
}

impl HasRenderConfigForDump for model::VmModel {
    fn get_openmetrics_config_for_dump(
        &self,
        field_id: &Self::FieldId,
    ) -> Option<RenderOpenMetricsConfigBuilder> {
        use model::VmModelFieldId::*;
        match field_id {
            PgpginPerSec => Some(gauge()),
            PgpgoutPerSec => Some(gauge()),
            PswpinPerSec => Some(gauge()),
            PswpoutPerSec => Some(gauge()),
            PgstealKswapd => Some(counter()),
            PgstealDirect => Some(counter()),
            PgscanKswapd => Some(counter()),
            PgscanDirect => Some(counter()),
            OomKill => Some(counter()),
        }
    }
}

impl HasRenderConfig for model::SingleDiskModel {
    fn get_render_config_builder(field_id: &Self::FieldId) -> RenderConfigBuilder {
        use model::SingleDiskModelFieldId::*;
        let rc = RenderConfigBuilder::new();
        match field_id {
            Name => rc.title("Name").width(15),
            ReadBytesPerSec => rc.title("Read").format(ReadableSize).suffix("/s"),
            WriteBytesPerSec => rc.title("Write").format(ReadableSize).suffix("/s"),
            DiscardBytesPerSec => rc.title("Discard").format(ReadableSize).suffix("/s"),
            DiskTotalBytesPerSec => rc.title("Disk").format(ReadableSize).suffix("/s"),
            ReadCompleted => rc.title("Read Completed"),
            ReadMerged => rc.title("Read Merged"),
            ReadSectors => rc.title("Read Sectors"),
            TimeSpendReadMs => rc.title("Time Spend Read").suffix(" ms"),
            WriteCompleted => rc.title("Write Completed"),
            WriteMerged => rc.title("Write Merged"),
            WriteSectors => rc.title("Write Sectors"),
            TimeSpendWriteMs => rc.title("Time Spend Write").suffix(" ms"),
            DiscardCompleted => rc.title("Discard Completed"),
            DiscardMerged => rc.title("Discard Merged"),
            DiscardSectors => rc.title("Discard Sectors"),
            TimeSpendDiscardMs => rc.title("Time Spend Discard").suffix(" ms"),
            Major => rc.title("Major").width(7),
            Minor => rc.title("Minor").width(7),
            DiskUsage => rc.title("Disk Usage").suffix("%").format(Precision(2)),
            PartitionSize => rc.title("Partition Size").format(ReadableSize),
            FilesystemType => rc.title("Filesystem Type"),
        }
    }
}

impl HasRenderConfigForDump for model::SingleDiskModel {
    fn get_openmetrics_config_for_dump(
        &self,
        field_id: &Self::FieldId,
    ) -> Option<RenderOpenMetricsConfigBuilder> {
        use model::SingleDiskModelFieldId::*;
        let counter = if let Some(name) = &self.name {
            counter().label("disk", name)
        } else {
            counter()
        };
        let gauge = if let Some(name) = &self.name {
            gauge().label("disk", name)
        } else {
            gauge()
        };
        match field_id {
            // We label the other metrics with the disk name
            Name => None,
            ReadBytesPerSec => Some(gauge.unit("bytes_per_second")),
            WriteBytesPerSec => Some(gauge.unit("bytes_per_second")),
            DiscardBytesPerSec => Some(gauge.unit("bytes_per_second")),
            DiskTotalBytesPerSec => Some(gauge.unit("bytes_per_second")),
            ReadCompleted => Some(counter),
            ReadMerged => Some(counter),
            ReadSectors => Some(counter),
            TimeSpendReadMs => Some(counter.unit("milliseconds")),
            WriteCompleted => Some(counter),
            WriteMerged => Some(counter),
            WriteSectors => Some(counter),
            TimeSpendWriteMs => Some(counter.unit("milliseconds")),
            DiscardCompleted => Some(counter),
            DiscardMerged => Some(counter),
            DiscardSectors => Some(counter),
            TimeSpendDiscardMs => Some(counter.unit("milliseconds")),
            // Not sure what to do about static values like major/minor so leave them out for now
            Major => None,
            Minor => None,
            DiskUsage => Some(gauge.unit("percent")),
            PartitionSize => Some(gauge.unit("bytes")),
            FilesystemType => None,
        }
    }
}

impl HasRenderConfig for model::BtrfsModel {
    fn get_render_config_builder(field_id: &Self::FieldId) -> RenderConfigBuilder {
        use model::BtrfsModelFieldId::*;
        let rc = RenderConfigBuilder::new();
        match field_id {
            Name => rc.title("Name").width(100).fold(FoldOption::Path),
            DiskFraction => rc
                .title("Approx Disk Usage")
                .format(Precision(1))
                .suffix("%"),
            DiskBytes => rc.title("Approx Disk Bytes").format(ReadableSize),
        }
    }
}

impl HasRenderConfigForDump for model::BtrfsModel {
    fn get_openmetrics_config_for_dump(
        &self,
        _field_id: &Self::FieldId,
    ) -> Option<RenderOpenMetricsConfigBuilder> {
        // Btrfs not supported in open source
        None
    }
}

impl HasRenderConfig for model::CgroupStatModel {
    fn get_render_config_builder(field_id: &Self::FieldId) -> RenderConfigBuilder {
        use model::CgroupStatModelFieldId::*;
        let rc = RenderConfigBuilder::new();
        match field_id {
            NrDescendants => rc.title("Nr Descendants"),
            NrDyingDescendants => rc.title("Nr Dying Descendants"),
        }
    }
}

impl HasRenderConfig for model::CgroupMemoryNumaModel {
    fn get_render_config_builder(field_id: &Self::FieldId) -> RenderConfigBuilder {
        use model::CgroupMemoryNumaModelFieldId::*;
        let rc = RenderConfigBuilder::new();
        match field_id {
            Total => rc.title("Total").format(ReadableSize),
            Anon => rc.title("Anon").format(ReadableSize),
            File => rc.title("File").format(ReadableSize),
            KernelStack => rc.title("KernelStack").format(ReadableSize),
            Pagetables => rc.title("Pagetables").format(ReadableSize),
            Shmem => rc.title("Shmem").format(ReadableSize),
            FileMapped => rc.title("FileMapped").format(ReadableSize),
            FileDirty => rc.title("FileDirty").format(ReadableSize),
            FileWriteback => rc.title("FileWriteback").format(ReadableSize),
            Swapcached => rc.title("Swapcached").format(ReadableSize),
            AnonThp => rc.title("AnonThp").format(ReadableSize),
            FileThp => rc.title("FileThp").format(ReadableSize),
            ShmemThp => rc.title("ShmemThp").format(ReadableSize),
            InactiveAnon => rc.title("InactiveAnon").format(ReadableSize),
            ActiveAnon => rc.title("ActiveAnon").format(ReadableSize),
            InactiveFile => rc.title("InactiveFile").format(ReadableSize),
            ActiveFile => rc.title("ActiveFile").format(ReadableSize),
            Unevictable => rc.title("Unevictable").format(ReadableSize),
            SlabReclaimable => rc.title("SlabReclaimable").format(ReadableSize),
            SlabUnreclaimable => rc.title("SlabUnreclaimable").format(ReadableSize),
            WorkingsetRefaultAnon => rc
                .title("Workingset Refaults Anon")
                .suffix("/s")
                .format(Precision(1)),
            WorkingsetRefaultFile => rc
                .title("Workingset Refaults File")
                .suffix("/s")
                .format(Precision(1)),
            WorkingsetActivateAnon => rc
                .title("Workingset Activates Anon")
                .suffix("/s")
                .format(Precision(1)),
            WorkingsetActivateFile => rc
                .title("Workingset Activates File")
                .suffix("/s")
                .format(Precision(1)),
            WorkingsetRestoreAnon => rc
                .title("Workingset Restores Anon")
                .suffix("/s")
                .format(Precision(1)),
            WorkingsetRestoreFile => rc
                .title("Workingset Restores File")
                .suffix("/s")
                .format(Precision(1)),
            WorkingsetNodereclaim => rc
                .title("Workingset Nodereclaims")
                .suffix("/s")
                .format(Precision(1)),
        }
    }
}

impl HasRenderConfig for model::CgroupProperties {
    fn get_render_config_builder(field_id: &Self::FieldId) -> RenderConfigBuilder {
        use model::CgroupPropertiesFieldId::*;
        let rc = RenderConfigBuilder::new();
        match field_id {
            // "cpu cpuset hugetlb io memory pids" is 33 chars
            CgroupControllers => rc.title("Controllers").width(35),
            CgroupSubtreeControl => rc.title("SubtreeControl").width(35),
            MemoryMin => rc.title("Mem Min").format(MaxOrReadableSize),
            MemoryLow => rc.title("Mem Low").format(MaxOrReadableSize),
            MemoryHigh => rc.title("Mem High").format(MaxOrReadableSize),
            MemoryMax => rc.title("Mem Max").format(MaxOrReadableSize),
            MemorySwapMax => rc.title("Swap Max").format(MaxOrReadableSize),
            MemoryZswapMax => rc.title("Zswap Max").format(MaxOrReadableSize),
            CpuWeight => rc.title("CPU Weight"),
            CpusetCpus => rc.title("Allowed CPUs"),
            CpusetCpusEffective => rc.title("Effective CPUs"),
            CpusetMems => rc.title("Allowed Mem Nodes"),
            CpusetMemsEffective => rc.title("Effective Mem Nodes"),
            CpuMaxUsec => rc.title("CPU Max").format(MaxOrDuration),
            CpuMaxPeriodUsec => rc.title("CPU Max Period").format(Duration),
        }
    }
}<|MERGE_RESOLUTION|>--- conflicted
+++ resolved
@@ -796,11 +796,7 @@
     fn get_render_config_builder(field_id: &Self::FieldId) -> RenderConfigBuilder {
         let mut rc =
             model::SingleQueueModel::get_render_config_builder(&field_id.subquery_id).get();
-<<<<<<< HEAD
-        rc.title = rc.title.map(|title| format!("{}", title));
-=======
         rc.title = rc.title.map(|title| title.to_string());
->>>>>>> 7fc6f7f7
         rc.into()
     }
 }
